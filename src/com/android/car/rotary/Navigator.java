--- conflicted
+++ resolved
@@ -72,8 +72,6 @@
         mAppWindowBounds = new Rect(0, 0, displayWidth, displayHeight);
     }
 
-<<<<<<< HEAD
-=======
     @VisibleForTesting
     Navigator() {
         this(0, 0, 0, 0, false);
@@ -99,7 +97,6 @@
         return mSurfaceViewHelper.isClientNode(node);
     }
 
->>>>>>> 98b4dba3
     @Nullable
     AccessibilityWindowInfo findHunWindow(@NonNull List<AccessibilityWindowInfo> windows) {
         for (AccessibilityWindowInfo window : windows) {
@@ -337,26 +334,8 @@
      */
     @Nullable
     AccessibilityNodeInfo findFocusParkingView(@NonNull AccessibilityNodeInfo node) {
-<<<<<<< HEAD
-        AccessibilityWindowInfo window = node.getWindow();
-        if (window == null) {
-            L.w("Failed to get window for node " + node);
-            return null;
-        }
-        AccessibilityNodeInfo root = window.getRoot();
-        window.recycle();
-        if (root == null) {
-            L.e("No root node that contains " + node);
-            return null;
-        }
-        AccessibilityNodeInfo fpv = mTreeTraverser.depthFirstSearch(
-                root,
-                /* skipPredicate= */ Utils::isFocusArea,
-                /* targetPredicate= */ Utils::isFocusParkingView);
-=======
         AccessibilityNodeInfo root = getRoot(node);
         AccessibilityNodeInfo fpv = findFocusParkingViewInRoot(root);
->>>>>>> 98b4dba3
         root.recycle();
         return fpv;
     }
