/*
 * Copyright 2020 The Android Open Source Project
 *
 * Licensed under the Apache License, Version 2.0 (the "License");
 * you may not use this file except in compliance with the License.
 * You may obtain a copy of the License at
 *
 *      http://www.apache.org/licenses/LICENSE-2.0
 *
 * Unless required by applicable law or agreed to in writing, software
 * distributed under the License is distributed on an "AS IS" BASIS,
 * WITHOUT WARRANTIES OR CONDITIONS OF ANY KIND, either express or implied.
 * See the License for the specific language governing permissions and
 * limitations under the License.
 */

package com.android.car.rotary;

import static android.view.accessibility.AccessibilityNodeInfo.FOCUS_INPUT;

import static com.android.car.ui.utils.RotaryConstants.FOCUS_AREA_BOTTOM_BOUND_OFFSET;
import static com.android.car.ui.utils.RotaryConstants.FOCUS_AREA_LEFT_BOUND_OFFSET;
import static com.android.car.ui.utils.RotaryConstants.FOCUS_AREA_RIGHT_BOUND_OFFSET;
import static com.android.car.ui.utils.RotaryConstants.FOCUS_AREA_TOP_BOUND_OFFSET;
import static com.android.car.ui.utils.RotaryConstants.ROTARY_CONTAINER;
import static com.android.car.ui.utils.RotaryConstants.ROTARY_HORIZONTALLY_SCROLLABLE;
import static com.android.car.ui.utils.RotaryConstants.ROTARY_VERTICALLY_SCROLLABLE;

import android.graphics.Rect;
import android.os.Bundle;
import android.view.SurfaceView;
import android.view.accessibility.AccessibilityNodeInfo;
import android.view.accessibility.AccessibilityWindowInfo;
import android.webkit.WebView;

import androidx.annotation.NonNull;
import androidx.annotation.Nullable;
import androidx.annotation.VisibleForTesting;

import com.android.car.ui.FocusArea;
import com.android.car.ui.FocusParkingView;

import java.util.List;

/**
 * Utility methods for {@link AccessibilityNodeInfo} and {@link AccessibilityWindowInfo}.
 * <p>
 * Because {@link AccessibilityNodeInfo}s must be recycled, it's important to be consistent about
 * who is responsible for recycling them. For simplicity, it's best to avoid having multiple objects
 * refer to the same instance of {@link AccessibilityNodeInfo}. Instead, each object should keep its
 * own copy which it's responsible for. Methods that return an {@link AccessibilityNodeInfo}
 * generally pass ownership to the caller. Such methods should never return a reference to one of
 * their parameters or the caller will recycle it twice.
 */
final class Utils {

    @VisibleForTesting
    static final String FOCUS_AREA_CLASS_NAME = FocusArea.class.getName();
    @VisibleForTesting
    static final String FOCUS_PARKING_VIEW_CLASS_NAME = FocusParkingView.class.getName();
    @VisibleForTesting
    static final String GENERIC_FOCUS_PARKING_VIEW_CLASS_NAME =
            "com.android.car.rotary.FocusParkingView";

    private static final String WEB_VIEW_CLASS_NAME = WebView.class.getName();
    private static final String SURFACE_VIEW_CLASS_NAME = SurfaceView.class.getName();

    private Utils() {
    }

    /** Recycles a node. */
    static void recycleNode(@Nullable AccessibilityNodeInfo node) {
        if (node != null) {
            node.recycle();
        }
    }

    /** Recycles all specified nodes. */
    static void recycleNodes(AccessibilityNodeInfo... nodes) {
        for (AccessibilityNodeInfo node : nodes) {
            recycleNode(node);
        }
    }

    /** Recycles a list of nodes. */
    static void recycleNodes(@Nullable List<AccessibilityNodeInfo> nodes) {
        if (nodes != null) {
            for (AccessibilityNodeInfo node : nodes) {
                recycleNode(node);
            }
        }
    }

    /**
     * Updates the given {@code node} in case the view represented by it is no longer in the view
     * tree. If it's still in the view tree, returns the {@code node}. Otherwise recycles the
     * {@code node} and returns null.
     */
    static AccessibilityNodeInfo refreshNode(@Nullable AccessibilityNodeInfo node) {
        if (node == null) {
            return null;
        }
        boolean succeeded = node.refresh();
        if (succeeded) {
            return node;
        }
        L.w("This node is no longer in the view tree: " + node);
        node.recycle();
        return null;
    }

    /**
     * Returns whether RotaryService can call {@code performFocusAction()} with the given
     * {@code node}.
     * <p>
     * We don't check if the node is visible because we want to allow nodes scrolled off the screen
     * to be focused.
     */
    static boolean canPerformFocus(@NonNull AccessibilityNodeInfo node) {
        if (!node.isFocusable() || !node.isEnabled()) {
            return false;
        }

        // ACTION_FOCUS doesn't work on WebViews.
        if (isWebView(node)) {
            return false;
        }

        // SurfaceView in the client app shouldn't be focused by the rotary controller. See
        // SurfaceViewHelper for more context.
        if (isSurfaceView(node)) {
            return false;
        }

        // Check the bounds in the parent rather than the bounds in the screen because the latter
        // are always empty for views that are off screen.
        Rect bounds = new Rect();
        node.getBoundsInParent(bounds);
        return !bounds.isEmpty();
    }

    /**
     * Returns whether the given {@code node} can be focused by the rotary controller.
     * <ul>
     *     <li>To be a focus candidate, a node must be able to perform focus action.
     *     <li>A {@link FocusParkingView} is not a focus candidate.
     *     <li>A scrollable container is a focus candidate if it meets certain conditions.
     *     <li>To be a focus candidate, a node must be on the screen. Usually the node off the
     *         screen (its bounds in screen is empty) is ignored by RotaryService, but there are
     *         exceptions, e.g. nodes in a WebView.
     * </ul>
     */
    static boolean canTakeFocus(@NonNull AccessibilityNodeInfo node) {
        boolean result = canPerformFocus(node)
                && !isFocusParkingView(node)
                && (!isScrollableContainer(node) || canScrollableContainerTakeFocus(node));
        if (result) {
            Rect bounds = getBoundsInScreen(node);
            if (!bounds.isEmpty()) {
                return true;
            }
            L.d("node is off the screen but it's not ignored by RotaryService: " + node);
        }
        return false;
    }

    /**
     * Returns whether the given {@code scrollableContainer} can be focused by the rotary
     * controller.
     * <p>
     * A scrollable container can take focus if it should scroll (i.e., is scrollable and has no
     * focusable descendants on screen). A container is skipped so that its element can take focus.
     * A container is not skipped so that it can be focused and scrolled when the rotary controller
     * is rotated.
     */
    static boolean canScrollableContainerTakeFocus(
            @NonNull AccessibilityNodeInfo scrollableContainer) {
        return scrollableContainer.isScrollable() && !descendantCanTakeFocus(scrollableContainer);
    }

    /** Returns whether the given {@code node} or its descendants can take focus. */
    static boolean canHaveFocus(@NonNull AccessibilityNodeInfo node) {
        return canTakeFocus(node) || descendantCanTakeFocus(node);
    }

    /** Returns whether the given {@code node}'s descendants can take focus. */
    static boolean descendantCanTakeFocus(@NonNull AccessibilityNodeInfo node) {
        for (int i = 0; i < node.getChildCount(); i++) {
            AccessibilityNodeInfo childNode = node.getChild(i);
            if (childNode != null) {
                boolean result = canHaveFocus(childNode);
                childNode.recycle();
                if (result) {
                    return true;
                }
            }
        }
        return false;
    }

    /**
     * Searches {@code node} and its descendants for the focused node. Returns whether the focus
     * was found.
     */
    static boolean hasFocus(@NonNull AccessibilityNodeInfo node) {
        AccessibilityNodeInfo foundFocus = node.findFocus(FOCUS_INPUT);
        if (foundFocus == null) {
            L.d("Failed to find focused node in " + node);
            return false;
        }
        L.d("Found focused node " + foundFocus);
        foundFocus.recycle();
        return true;
    }

    /**
     * Returns whether the given {@code node} represents a car ui lib {@link FocusParkingView} or a
     * generic FocusParkingView.
     */
    static boolean isFocusParkingView(@NonNull AccessibilityNodeInfo node) {
        return isCarUiFocusParkingView(node) || isGenericFocusParkingView(node);
    }

    /** Returns whether the given {@code node} represents a car ui lib {@link FocusParkingView}. */
    static boolean isCarUiFocusParkingView(@NonNull AccessibilityNodeInfo node) {
        CharSequence className = node.getClassName();
        return className != null && FOCUS_PARKING_VIEW_CLASS_NAME.contentEquals(className);
    }

    /**
     * Returns whether the given {@code node} represents a generic FocusParkingView (primarily used
     * as a fallback for potential apps that are not using Chassis).
     */
    static boolean isGenericFocusParkingView(@NonNull AccessibilityNodeInfo node) {
        CharSequence className = node.getClassName();
        return className != null && GENERIC_FOCUS_PARKING_VIEW_CLASS_NAME.contentEquals(className);
    }

    /** Returns whether the given {@code node} represents a {@link FocusArea}. */
    static boolean isFocusArea(@NonNull AccessibilityNodeInfo node) {
        CharSequence className = node.getClassName();
        return className != null && FOCUS_AREA_CLASS_NAME.contentEquals(className);
    }

    /**
     * Returns whether {@code node} represents a {@code WebView} or the root of the document within
     * one.
     * <p>
     * The descendants of a node representing a {@code WebView} represent HTML elements rather
     * than {@code View}s so {@link AccessibilityNodeInfo#focusSearch} doesn't work for these nodes.
     * The focused state of these nodes isn't reliable. The node representing a {@code WebView} has
     * a single child node representing the HTML document. This node also claims to be a {@code
     * WebView}. Unlike its parent, it is scrollable and focusable.
     */
    static boolean isWebView(@NonNull AccessibilityNodeInfo node) {
        CharSequence className = node.getClassName();
        return className != null && WEB_VIEW_CLASS_NAME.contentEquals(className);
    }

    /** Returns whether the given {@code node} represents a {@link SurfaceView}. */
    static boolean isSurfaceView(@NonNull AccessibilityNodeInfo node) {
        CharSequence className = node.getClassName();
        return className != null && SURFACE_VIEW_CLASS_NAME.contentEquals(className);
    }

    /**
     * Returns whether the given node represents a rotary container, as indicated by its content
     * description. This includes containers that can be scrolled using the rotary controller as
     * well as other containers."
     */
    static boolean isRotaryContainer(@NonNull AccessibilityNodeInfo node) {
        CharSequence contentDescription = node.getContentDescription();
        return contentDescription != null
                && (ROTARY_CONTAINER.contentEquals(contentDescription)
                || ROTARY_HORIZONTALLY_SCROLLABLE.contentEquals(contentDescription)
                || ROTARY_VERTICALLY_SCROLLABLE.contentEquals(contentDescription));
    }

    /**
     * Returns whether the given node represents a view which can be scrolled using the rotary
     * controller, as indicated by its content description.
     */
    static boolean isScrollableContainer(@NonNull AccessibilityNodeInfo node) {
        CharSequence contentDescription = node.getContentDescription();
        return contentDescription != null
                && (ROTARY_HORIZONTALLY_SCROLLABLE.contentEquals(contentDescription)
                || ROTARY_VERTICALLY_SCROLLABLE.contentEquals(contentDescription));
    }

    /**
     * Returns whether the given node represents a view which can be scrolled horizontally using the
     * rotary controller, as indicated by its content description.
     */
    static boolean isHorizontallyScrollableContainer(@NonNull AccessibilityNodeInfo node) {
        CharSequence contentDescription = node.getContentDescription();
        return contentDescription != null
                && (ROTARY_HORIZONTALLY_SCROLLABLE.contentEquals(contentDescription));
    }

    /** Returns whether {@code descendant} is a descendant of {@code ancestor}. */
    static boolean isDescendant(@NonNull AccessibilityNodeInfo ancestor,
            @NonNull AccessibilityNodeInfo descendant) {
        AccessibilityNodeInfo parent = descendant.getParent();
        if (parent == null) {
            return false;
        }
        boolean result = parent.equals(ancestor) || isDescendant(ancestor, parent);
        recycleNode(parent);
        return result;
    }

    /** Recycles a window. */
    static void recycleWindow(@Nullable AccessibilityWindowInfo window) {
        if (window != null) {
            window.recycle();
        }
    }

    /** Recycles a list of windows. */
    static void recycleWindows(@Nullable List<AccessibilityWindowInfo> windows) {
        if (windows != null) {
            for (AccessibilityWindowInfo window : windows) {
                recycleWindow(window);
            }
        }
    }

    /**
     * Returns a reference to the window with ID {@code windowId} or null if not found.
     * <p>
     * <strong>Note:</strong> Do not recycle the result.
     */
    @Nullable
    static AccessibilityWindowInfo findWindowWithId(@NonNull List<AccessibilityWindowInfo> windows,
            int windowId) {
        for (AccessibilityWindowInfo window : windows) {
            if (window.getId() == windowId) {
                return window;
            }
        }
        return null;
    }

    /** Gets the bounds in screen of the given {@code node}. */
    @NonNull
    static Rect getBoundsInScreen(@NonNull AccessibilityNodeInfo node) {
        Rect bounds = new Rect();
        node.getBoundsInScreen(bounds);
        if (Utils.isFocusArea(node)) {
            // For a FocusArea, the bounds used for finding the nudge target are its View bounds
            // minus the offset.
            Bundle bundle = node.getExtras();
            bounds.left += bundle.getInt(FOCUS_AREA_LEFT_BOUND_OFFSET);
            bounds.right -= bundle.getInt(FOCUS_AREA_RIGHT_BOUND_OFFSET);
            bounds.top += bundle.getInt(FOCUS_AREA_TOP_BOUND_OFFSET);
            bounds.bottom -= bundle.getInt(FOCUS_AREA_BOTTOM_BOUND_OFFSET);
        } else if (Utils.isRotaryContainer(node)) {
            // For a rotary container, the bounds used for finding the nudge target are the
            // intersection of the two bounds: (1) minimum bounds containing its children, and
            // (2) its ancestor FocusArea's bounds, if any.
            bounds.setEmpty();
            Rect childBounds = new Rect();
            for (int i = 0; i < node.getChildCount(); i++) {
                AccessibilityNodeInfo child = node.getChild(i);
                if (child != null) {
                    child.getBoundsInScreen(childBounds);
                    child.recycle();
                    bounds.union(childBounds);
                }
            }
            AccessibilityNodeInfo focusArea = getAncestorFocusArea(node);
            if (focusArea != null) {
                Rect focusAreaBounds = getBoundsInScreen(focusArea);
                bounds.setIntersect(bounds, focusAreaBounds);
                focusArea.recycle();
            }
        }
        return bounds;
    }

    @Nullable
    private static AccessibilityNodeInfo getAncestorFocusArea(@NonNull AccessibilityNodeInfo node) {
        AccessibilityNodeInfo ancestor = node.getParent();
        while (ancestor != null) {
            if (isFocusArea(ancestor)) {
                return ancestor;
            }
            AccessibilityNodeInfo nextAncestor = ancestor.getParent();
            ancestor.recycle();
            ancestor = nextAncestor;
        }
        return null;
    }
<<<<<<< HEAD

    /**
     * Returns the root node in the tree containing {@code node}. Returns null if unable to get
     * the root node for any reason. The caller is responsible for recycling the result.
     */
    @Nullable
    static AccessibilityNodeInfo getRoot(@NonNull AccessibilityNodeInfo node) {
        AccessibilityWindowInfo window = node.getWindow();
        if (window == null) {
            return null;
        }
        AccessibilityNodeInfo root = window.getRoot();
        window.recycle();
        return root;
    }
=======
>>>>>>> 98b4dba3
}<|MERGE_RESOLUTION|>--- conflicted
+++ resolved
@@ -391,22 +391,4 @@
         }
         return null;
     }
-<<<<<<< HEAD
-
-    /**
-     * Returns the root node in the tree containing {@code node}. Returns null if unable to get
-     * the root node for any reason. The caller is responsible for recycling the result.
-     */
-    @Nullable
-    static AccessibilityNodeInfo getRoot(@NonNull AccessibilityNodeInfo node) {
-        AccessibilityWindowInfo window = node.getWindow();
-        if (window == null) {
-            return null;
-        }
-        AccessibilityNodeInfo root = window.getRoot();
-        window.recycle();
-        return root;
-    }
-=======
->>>>>>> 98b4dba3
 }